%%%===================================================================
%%% @copyright (C) 2011-2012, Erlang Solutions Ltd.
%%% @doc Module abstracting TCP connection to XMPP server
%%% @end
%%%===================================================================

-module(escalus_bosh).
-behaviour(gen_server).
-behaviour(escalus_connection).

-include_lib("exml/include/exml_stream.hrl").
-include("escalus.hrl").
-include("escalus_xmlns.hrl").
-include("no_binary_to_integer.hrl").

%% Escalus transport callbacks
-export([connect/1,
         send/2,
         is_connected/1,
         upgrade_to_tls/2,
         use_zlib/2,
         get_transport/1,
         reset_parser/1,
         stop/1,
         kill/1,
         set_filter_predicate/2]).

%% gen_server callbacks
-export([init/1,
         handle_call/3,
         handle_cast/2,
         handle_info/2,
         terminate/2,
         code_change/3]).

%% BOSH XML elements
-export([session_creation_body/2, session_creation_body/6,
         session_termination_body/2,
         empty_body/2, empty_body/3]).

%% Low level API
-export([send_raw/2,
         resend_raw/2,
         get_sid/1,
         get_rid/1,
         get_keepalive/1,
         set_keepalive/2,
         mark_as_terminated/1,
         pause/2,
         get_active/1,
         set_active/2,
         recv/1,
         get_requests/1]).

-define(WAIT_FOR_SOCKET_CLOSE_TIMEOUT, 200).
-define(SERVER, ?MODULE).
-define(DEFAULT_WAIT, 60).

-record(state, {owner,
                url,
                parser,
                sid = nil,
                rid = nil,
                requests = [],
                keepalive = true,
                wait,
                active = true,
                replies = [],
                terminated = false,
                event_client,
                client,
                on_reply,
<<<<<<< HEAD
                filter_pred}).
=======
                timeout}).
>>>>>>> 20cd2a7c

%%%===================================================================
%%% API
%%%===================================================================

-spec connect([{atom(), any()}]) -> {ok, escalus:client()}.
connect(Args) ->
    {ok, Pid} = gen_server:start_link(?MODULE, [Args, self()], []),
    Transport = gen_server:call(Pid, get_transport),
    {ok, Transport}.

send(#client{rcv_pid = Pid} = Socket, Elem) ->
    gen_server:cast(Pid, {send, Socket, Elem}).

is_connected(#client{rcv_pid = Pid}) ->
    erlang:is_process_alive(Pid).

reset_parser(#client{rcv_pid = Pid}) ->
    gen_server:cast(Pid, reset_parser).

stop(#client{rcv_pid = Pid}) ->
    try
        gen_server:call(Pid, stop)
    catch
        exit:{noproc, {gen_server, call, _}} ->
            already_stopped
    end.

kill(#client{} = Client) ->
    mark_as_terminated(Client),
    stop(Client).

upgrade_to_tls(#client{} = _Conn, _Props) ->
    not_supported.

use_zlib(#client{} = _Conn, _Props) ->
    not_supported.

get_transport(#client{rcv_pid = Pid}) ->
    gen_server:call(Pid, get_transport).

-spec set_filter_predicate(escalus_connection:client(),
    escalus_connection:filter_pred()) -> ok.
set_filter_predicate(#client{rcv_pid = Pid}, Pred) ->
    gen_server:call(Pid, {set_filter_pred, Pred}).

%%%===================================================================
%%% BOSH XML elements
%%%===================================================================

session_creation_body(Rid, To) ->
    session_creation_body(?DEFAULT_WAIT, <<"1.0">>, <<"en">>, Rid, To, nil).

session_creation_body(Wait, Version, Lang, Rid, To, nil) ->
    empty_body(Rid, nil,
               [{<<"content">>, <<"text/xml; charset=utf-8">>},
                {<<"xmlns:xmpp">>, ?NS_BOSH},
                {<<"xmpp:version">>, Version},
                {<<"ver">>, <<"1.6">>},
                {<<"hold">>, <<"1">>},
                {<<"wait">>, list_to_binary(integer_to_list(Wait))},
                {<<"xml:lang">>, Lang},
                {<<"to">>, To}]);

session_creation_body(_Wait, _Version, Lang, Rid, To, Sid) ->
    empty_body(Rid, Sid,
                [{<<"xmlns:xmpp">>, ?NS_BOSH},
                 {<<"xml:lang">>, Lang},
                 {<<"to">>, To},
                 {<<"xmpp:restart">>, <<"true">>}]).

session_termination_body(Rid, Sid) ->
    Body = empty_body(Rid, Sid, [{<<"type">>, <<"terminate">>}]),
    Body#xmlel{children = [escalus_stanza:presence(<<"unavailable">>)]}.

empty_body(Rid, Sid) ->
    empty_body(Rid, Sid, []).

empty_body(Rid, Sid, ExtraAttrs) ->
    #xmlel{name = <<"body">>,
           attrs = common_attrs(Rid, Sid) ++ ExtraAttrs}.

pause_body(Rid, Sid, Seconds) ->
    Empty = empty_body(Rid, Sid),
    Pause = {<<"pause">>, integer_to_binary(Seconds)},
    Empty#xmlel{attrs = Empty#xmlel.attrs ++ [Pause]}.

common_attrs(Rid) ->
    [{<<"rid">>, pack_rid(Rid)},
     {<<"xmlns">>, ?NS_HTTP_BIND}].

common_attrs(Rid, nil) ->
    common_attrs(Rid);
common_attrs(Rid, Sid) ->
    common_attrs(Rid) ++ [{<<"sid">>, Sid}].

pack_rid(Rid) ->
    integer_to_binary(Rid).

%%%===================================================================
%%% Low level API
%%%===================================================================

%% Watch out for request IDs!
%%
%% In general, you should not use this function,
%% as this transport (i.e. escalus_bosh) takes care
%% of wrapping ordinary XMPP stanzas for you.
%%
%% However, in case of the need for a low-level access interleaving
%% calls to send/2 and send_raw/2 is tricky.
%% For send/2 the transport keeps track of an internal
%% request ID which might not necessarily be consistent with the one supplied
%% when manually building the BOSH body and sending it with send_raw/2.
%% Always use get_rid/1 which will give you a valid request ID to use
%% when manually wrapping stanzas to send_raw/2.
%%
%% Otherwise, the non-matching request IDs will
%% confuse the server and possibly cause errors.
send_raw(#client{rcv_pid = Pid} = Transport, Body) ->
    gen_server:cast(Pid, {send_raw, Transport, Body}).

%% This is much like send_raw/2 except for the fact that
%% the request ID won't be autoincremented on send.
%% I.e. it is intended for resending packets which were
%% already sent.
resend_raw(#client{rcv_pid = Pid} = Transport, Body) ->
    gen_server:cast(Pid, {resend_raw, Transport, Body}).

get_rid(#client{rcv_pid = Pid}) ->
    gen_server:call(Pid, get_rid).

get_sid(#client{rcv_pid = Pid}) ->
    gen_server:call(Pid, get_sid).

get_keepalive(#client{rcv_pid = Pid}) ->
    gen_server:call(Pid, get_keepalive).

set_keepalive(#client{rcv_pid = Pid}, NewKeepalive) ->
    gen_server:call(Pid, {set_keepalive, NewKeepalive}).

mark_as_terminated(#client{rcv_pid = Pid}) ->
    gen_server:call(Pid, mark_as_terminated).

pause(#client{rcv_pid = Pid} = Transport, Seconds) ->
    gen_server:cast(Pid, {pause, Transport, Seconds}).

%% get_-/set_active tries to tap into the intuition gained from using
%% inet socket option {active, true | false | once}.
%% An active BOSH transport sends unpacked stanzas to an escalus client,
%% where they can be received using wait_for_stanzas.
%% An inactive BOSH transport buffers the stanzas in its state.
%% They can be retrieved using escalus_bosh:recv.
%%
%% Sometimes it's necessary to intercept the whole BOSH wrapper
%% not only the wrapped stanzas. That's when this mechanism proves useful.
get_active(#client{rcv_pid = Pid}) ->
    gen_server:call(Pid, get_active).

set_active(#client{rcv_pid = Pid}, Active) ->
    gen_server:call(Pid, {set_active, Active}).

-spec recv(escalus:client()) -> exml_stream:element() | empty.
recv(#client{rcv_pid = Pid}) ->
    gen_server:call(Pid, recv).

get_requests(#client{rcv_pid = Pid}) ->
    gen_server:call(Pid, get_requests).

%%%===================================================================
%%% gen_server callbacks
%%%===================================================================

init([Args, Owner]) ->
    Host = proplists:get_value(host, Args, <<"localhost">>),
    Port = proplists:get_value(port, Args, 5280),
    Path = proplists:get_value(path, Args, <<"/http-bind">>),
    Wait = proplists:get_value(bosh_wait, Args, ?DEFAULT_WAIT),
<<<<<<< HEAD
    HTTPS = proplists:get_value(ssl, Args, false),
=======
    Timeout = proplists:get_value(timeout, Args, infinity),
>>>>>>> 20cd2a7c
    EventClient = proplists:get_value(event_client, Args),
    HostStr = host_to_list(Host),
    OnReplyFun = proplists:get_value(on_reply, Args, fun(_) -> ok end),
    OnConnectFun = proplists:get_value(on_connect, Args, fun(_) -> ok end),
    {MS, S, MMS} = now(),
    InitRid = MS * 1000000 * 1000000 + S * 1000000 + MMS,
    {ok, Parser} = exml_stream:new_parser(),
<<<<<<< HEAD
    {ok, Client} = fusco_cp:start_link({HostStr, Port, HTTPS},
                                       [{on_connect, OnConnectFun}],
=======
    case fusco_cp:start_link({HostStr, Port, false},
                                       [{on_connect, OnConnectFun},
                                        {connect_timeout, Timeout}],
>>>>>>> 20cd2a7c
                                       %% Max two connections as per BOSH rfc
                                       2) of
        {ok, Client} ->
            {ok, #state{owner = Owner,
                        url = Path,
                        parser = Parser,
                        rid = InitRid,
                        keepalive = proplists:get_value(keepalive, Args, true),
                        wait = Wait,
                        event_client = EventClient,
                        client = Client,
                        on_reply = OnReplyFun,
                        timeout = Timeout}};
        {error, Reason} ->
            {stop, {shutdown, Reason}}
    end.

handle_call(get_transport, _From, State) ->
    {reply, transport(State), State};

handle_call(get_sid, _From, #state{sid = Sid} = State) ->
    {reply, Sid, State};

handle_call(get_rid, _From, #state{rid = Rid} = State) ->
    {reply, Rid, State};

handle_call(get_keepalive, _From, #state{keepalive = Keepalive} = State) ->
    {reply, Keepalive, State};
handle_call({set_keepalive, NewKeepalive}, _From,
            #state{keepalive = Keepalive} = State) ->
    {reply, {ok, Keepalive, NewKeepalive},
     State#state{keepalive = NewKeepalive}};

handle_call(mark_as_terminated, _From, #state{} = State) ->
    {reply, {ok, marked_as_terminated}, State#state{terminated=true}};

handle_call(get_active, _From, #state{active = Active} = State) ->
    {reply, Active, State};
handle_call({set_active, Active}, _From, State) ->
    {reply, ok, State#state{active = Active}};

handle_call(recv, _From, State) ->
    {Reply, NS} = handle_recv(State),
    {reply, Reply, NS};

handle_call(get_requests, _From, State) ->
    {reply, length(State#state.requests), State};

handle_call({set_filter_pred, Pred}, _From, State) ->
    {reply, ok, State#state{filter_pred = Pred}};

handle_call(stop, _From, #state{} = State) ->
    StreamEnd = escalus_stanza:stream_end(),
    % We are stopping so don't care if streamend send failed
    {_, _Reply, NewState} =
    sync_send0(transport(State), exml:to_iolist(StreamEnd), State),
    {stop, normal, ok, NewState}.

handle_cast(stop, State) ->
    {stop, normal, State};
handle_cast({send, Transport, Elem}, State) ->
    NewState = send0(Transport, Elem, State),
    {noreply, NewState};
handle_cast({send_raw, Transport, Body}, State) ->
    NewState = send(Transport, Body, State),
    {noreply, NewState};
handle_cast({resend_raw, Transport, Body}, State) ->
    NewState = send(Transport, Body, State#state.rid, State),
    {noreply, NewState};
handle_cast({pause, Transport, Seconds},
            #state{rid = Rid, sid = Sid} = State) ->
    NewState = send(Transport, pause_body(Rid, Sid, Seconds), State),
    {noreply, NewState};
handle_cast(reset_parser, #state{parser = Parser} = State) ->
    {ok, NewParser} = exml_stream:reset_parser(Parser),
    {noreply, State#state{parser = NewParser}}.


%% Handle async HTTP request replies.
handle_info({http_reply, Ref, Body, Transport}, #state{owner = Owner} = S) ->
    NewRequests = lists:keydelete(Ref, 1, S#state.requests),
<<<<<<< HEAD
    {ok, #xmlel{attrs=Attrs} = XmlBody} = exml:parse(Body),
    NS = handle_data(XmlBody, S#state{requests = NewRequests}),
    NNS = case {detect_type(Attrs), NS#state.keepalive, NS#state.requests == []}
          of
              {streamend, _, _} -> close_requests(NS#state{terminated=true});
              {_, false, _}     -> NS;
              {_, true, true}   -> send(Transport,
                                        empty_body(NS#state.rid, NS#state.sid),
                                        NS);
              {_, true, false}  -> NS
    end,
    {noreply, NNS};
=======
    case exml:parse(Body) of
        {ok, #xmlel{attrs=Attrs} = XmlBody} ->     
            NS = handle_data(XmlBody, S#state{requests = NewRequests}),
            NNS = case {detect_type(Attrs), NS#state.keepalive, NS#state.requests == []}
            of
                {streamend, _, _} -> close_requests(NS#state{terminated=true});
                {_, false, _}     -> NS;
                {_, true, true}   -> send(Transport, 
                                          empty_body(NS#state.rid, NS#state.sid),
                                          NS);
                {_, true, false}  -> NS
            end,
            {noreply, NNS};
        {error, _} ->
            Owner ! {error, parse_error},
            {noreply, S}
    end;
>>>>>>> 20cd2a7c
handle_info(_, State) ->
    {noreply, State}.


terminate(_Reason, #state{client = Client, parser = Parser}) ->
    fusco_cp:stop(Client),
    exml_stream:free_parser(Parser).


code_change(_OldVsn, State, _Extra) ->
    {ok, State}.


%%%===================================================================
%%% Helpers
%%%===================================================================

request(#client{socket = {Client, Path}}, Body, OnReplyFun, Timeout) ->
    Headers = [{<<"Content-Type">>, <<"text/xml; charset=utf-8">>}],
    Reply =
        fusco_cp:request(Client, Path, "POST", Headers, exml:to_iolist(Body),
                         2, Timeout),
    OnReplyFun(Reply),
    case Reply of
        {ok, {_Status, _Headers, RBody, _Size, _Time}} ->
            {ok, RBody};
        {error, _} = Error ->
            Error
    end.

close_requests(#state{requests=Reqs} = S) ->
    [exit(Pid, normal) || {_Ref, Pid} <- Reqs],
    S#state{requests=[]}.

send(Transport, Body, State) ->
    send(Transport, Body, State#state.rid+1, State).

send(_, _, _, #state{terminated = true} = S) ->
    %% Sending anything to a terminated session is pointless.
    %% We leave it in its current state to pick up any pending replies.
    S;
send(Transport, Body, NewRid, #state{requests = Requests,
                                     on_reply = OnReplyFun,
                                     timeout = Timeout} = S) ->
    Ref = make_ref(),
    Self = self(),
    AsyncReq = fun() ->
            case request(Transport, Body, OnReplyFun, Timeout) of
                {ok, Reply} ->
                    Self ! {http_reply, Ref, Reply, Transport};
                {error, _} = Error ->
                    Error
            end
    end,
    NewRequests = [{Ref, proc_lib:spawn_link(AsyncReq)} | Requests],
    S#state{rid = NewRid, requests = NewRequests}.

sync_send(_, _, S=#state{terminated = true}) ->
    %% Sending anything to a terminated session is pointless. We're done.
    {ok, already_terminated, S};
sync_send(Transport, Body, S=#state{on_reply = OnReplyFun,
                                    timeout = Timeout}) ->
    case request(Transport, Body, OnReplyFun, Timeout) of
        {ok, Reply} ->
            {ok, Reply, S#state{rid = S#state.rid+1}};
        {error, Reason} ->
            {error, Reason, S}
    end.

send0(Transport, Elem, State) ->
    send(Transport, wrap_elem(Elem, State), State).

sync_send0(Transport, Elem, State) ->
    sync_send(Transport, wrap_elem(Elem, State), State).

handle_data(#xmlel{} = Body, #state{} = State) ->
    NewState = case State#state.sid of
        %% First reply for this transport, set sid
        nil ->
            State#state{sid = exml_query:attr(Body, <<"sid">>)};
        _ ->
            State
    end,
    Stanzas = unwrap_elem(Body),
    case State#state.active of
        true ->
            escalus_connection:maybe_forward_to_owner(NewState#state.filter_pred,
                                                      NewState, Stanzas,
                                                      fun forward_to_owner/2),
            NewState;
        false ->
            store_reply(Body, NewState)
    end.

forward_to_owner(Stanzas, #state{owner = Owner,
                                 event_client = EventClient} = S) ->
    lists:foreach(fun(Stanza) ->
        escalus_event:incoming_stanza(EventClient, Stanza),
        Owner ! {stanza, transport(S), Stanza}
    end, Stanzas),
    case lists:keyfind(xmlstreamend, 1, Stanzas) of
        false ->
            ok;
        _ ->
            gen_server:cast(self(), stop)
    end.

store_reply(Body, #state{replies = Replies} = S) ->
    S#state{replies = Replies ++ [Body]}.

handle_recv(#state{replies = []} = S) ->
    {empty, S};
handle_recv(#state{replies = [Reply | Replies]} = S) ->
    case Reply of
        #xmlstreamend{} ->
            gen_server:cast(self(), stop);
        _ -> ok
    end,
    {Reply, S#state{replies = Replies}}.

transport(#state{url = Path, client = Client, event_client = EventClient}) ->
    #client{module = ?MODULE,
               ssl = false,
               compress = false,
               rcv_pid = self(),
               socket = {Client, Path},
               event_client = EventClient}.

wrap_elem(#xmlstreamstart{attrs = Attrs},
          #state{rid = Rid, sid = Sid, wait = Wait}) ->
    Version = proplists:get_value(<<"version">>, Attrs, <<"1.0">>),
    Lang = proplists:get_value(<<"xml:lang">>, Attrs, <<"en">>),
    To = proplists:get_value(<<"to">>, Attrs, <<"localhost">>),
    session_creation_body(Wait, Version, Lang, Rid, To, Sid);
wrap_elem(["</", <<"stream:stream">>, ">"], #state{sid=Sid, rid=Rid}) ->
    session_termination_body(Rid, Sid);
wrap_elem(Element, #state{sid = Sid, rid=Rid}) ->
    (empty_body(Rid, Sid))#xmlel{children = [Element]}.

unwrap_elem(#xmlel{name = <<"body">>, children = Body, attrs=Attrs}) ->
    Type = detect_type(Attrs),
    case Type of
        {streamstart, Ver} ->
            Server = proplists:get_value(<<"from">>, Attrs),
            StreamStart = #xmlstreamstart{name = <<"stream:stream">>, attrs=[
                        {<<"from">>, Server},
                        {<<"version">>, Ver},
                        {<<"xml:lang">>, <<"en">>},
                        {<<"xmlns">>, <<"jabber:client">>},
                        {<<"xmlns:stream">>,
                         <<"http://etherx.jabber.org/streams">>}]},
            [StreamStart];
        streamend ->
            [escalus_stanza:stream_end()];
        _ -> []
    end ++ Body.

detect_type(Attrs) ->
    Get = fun(A) -> proplists:get_value(A, Attrs) end,
    case {Get(<<"type">>), Get(<<"xmpp:version">>)} of
        {<<"terminate">>, _} -> streamend;
        {_,       undefined} -> normal;
        {_,         Version} -> {streamstart,Version}
    end.

host_to_list({_,_,_,_} = IP4) -> inet_parse:ntoa(IP4);
host_to_list({_,_,_,_,_,_,_,_} = IP6) -> inet_parse:ntoa(IP6);
host_to_list(BHost) when is_binary(BHost) -> binary_to_list(BHost);
host_to_list(Host) when is_list(Host) -> Host.<|MERGE_RESOLUTION|>--- conflicted
+++ resolved
@@ -70,11 +70,8 @@
                 event_client,
                 client,
                 on_reply,
-<<<<<<< HEAD
-                filter_pred}).
-=======
+                filter_pred,
                 timeout}).
->>>>>>> 20cd2a7c
 
 %%%===================================================================
 %%% API
@@ -253,11 +250,8 @@
     Port = proplists:get_value(port, Args, 5280),
     Path = proplists:get_value(path, Args, <<"/http-bind">>),
     Wait = proplists:get_value(bosh_wait, Args, ?DEFAULT_WAIT),
-<<<<<<< HEAD
     HTTPS = proplists:get_value(ssl, Args, false),
-=======
     Timeout = proplists:get_value(timeout, Args, infinity),
->>>>>>> 20cd2a7c
     EventClient = proplists:get_value(event_client, Args),
     HostStr = host_to_list(Host),
     OnReplyFun = proplists:get_value(on_reply, Args, fun(_) -> ok end),
@@ -265,14 +259,9 @@
     {MS, S, MMS} = now(),
     InitRid = MS * 1000000 * 1000000 + S * 1000000 + MMS,
     {ok, Parser} = exml_stream:new_parser(),
-<<<<<<< HEAD
-    {ok, Client} = fusco_cp:start_link({HostStr, Port, HTTPS},
-                                       [{on_connect, OnConnectFun}],
-=======
-    case fusco_cp:start_link({HostStr, Port, false},
+    case fusco_cp:start_link({HostStr, Port, HTTPS},
                                        [{on_connect, OnConnectFun},
                                         {connect_timeout, Timeout}],
->>>>>>> 20cd2a7c
                                        %% Max two connections as per BOSH rfc
                                        2) of
         {ok, Client} ->
@@ -354,20 +343,6 @@
 %% Handle async HTTP request replies.
 handle_info({http_reply, Ref, Body, Transport}, #state{owner = Owner} = S) ->
     NewRequests = lists:keydelete(Ref, 1, S#state.requests),
-<<<<<<< HEAD
-    {ok, #xmlel{attrs=Attrs} = XmlBody} = exml:parse(Body),
-    NS = handle_data(XmlBody, S#state{requests = NewRequests}),
-    NNS = case {detect_type(Attrs), NS#state.keepalive, NS#state.requests == []}
-          of
-              {streamend, _, _} -> close_requests(NS#state{terminated=true});
-              {_, false, _}     -> NS;
-              {_, true, true}   -> send(Transport,
-                                        empty_body(NS#state.rid, NS#state.sid),
-                                        NS);
-              {_, true, false}  -> NS
-    end,
-    {noreply, NNS};
-=======
     case exml:parse(Body) of
         {ok, #xmlel{attrs=Attrs} = XmlBody} ->     
             NS = handle_data(XmlBody, S#state{requests = NewRequests}),
@@ -385,7 +360,6 @@
             Owner ! {error, parse_error},
             {noreply, S}
     end;
->>>>>>> 20cd2a7c
 handle_info(_, State) ->
     {noreply, State}.
 
@@ -551,7 +525,7 @@
         {_,         Version} -> {streamstart,Version}
     end.
 
-host_to_list({_,_,_,_} = IP4) -> inet_parse:ntoa(IP4);
-host_to_list({_,_,_,_,_,_,_,_} = IP6) -> inet_parse:ntoa(IP6);
+host_to_list({_, _, _, _} = IP4) -> inet_parse:ntoa(IP4);
+host_to_list({_, _, _, _, _, _, _, _} = IP6) -> inet_parse:ntoa(IP6);
 host_to_list(BHost) when is_binary(BHost) -> binary_to_list(BHost);
 host_to_list(Host) when is_list(Host) -> Host.